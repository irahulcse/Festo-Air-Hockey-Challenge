import math
from collections import deque

class CoordinateBuffer:
    def __init__(self, max_length=50):
        self.buffer = deque(maxlen=max_length)

    def add(self, x : float, y : float):
        if self._is_valid(x) and self._is_valid(y):
            self.buffer.append((x, y))
        else:
            print("Invalid coordinate")

    def latest(self, anz):
<<<<<<< HEAD
        return list(self.buffer[-anz:]) if self.buffer else None
=======
        return list(self.buffer)[-anz:] if self.buffer else None
>>>>>>> 486d27d2

    def get_all(self):
        return list(self.buffer)

    def clear(self):
        self.buffer.clear()

    @staticmethod
    def _is_valid(value):
        return isinstance(value, (int, float)) and not math.isnan(value)<|MERGE_RESOLUTION|>--- conflicted
+++ resolved
@@ -12,11 +12,7 @@
             print("Invalid coordinate")
 
     def latest(self, anz):
-<<<<<<< HEAD
-        return list(self.buffer[-anz:]) if self.buffer else None
-=======
         return list(self.buffer)[-anz:] if self.buffer else None
->>>>>>> 486d27d2
 
     def get_all(self):
         return list(self.buffer)
